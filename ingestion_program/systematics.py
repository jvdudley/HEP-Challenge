--- conflicted
+++ resolved
@@ -559,13 +559,8 @@
 # if events are removed, they should also be removed from weights, label,detailedlabel
 
     for key in data_set_new.keys():
-<<<<<<< HEAD
-        if key != "data":
-            df[key] = data_set_new[key]
-=======
         if key not in ["data","settings"]:
             data_syst[key] = data_set_new[key]
->>>>>>> fbeb381b
 
     # deal with thresholds on had pt and jet pt
     # possibly remove sub leading jet
@@ -576,11 +571,7 @@
     #dict
     data_syst_set = {}
     for key in data_set_new.keys():
-<<<<<<< HEAD
-        if key != "data":
-=======
         if key not in ["data","settings"]:
->>>>>>> fbeb381b
             data_syst_set[key] = data_syst.pop(key)
     # compute DERived features        
     data_syst_set["data"] = DER_data(data_syst)
